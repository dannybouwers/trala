--- conflicted
+++ resolved
@@ -111,12 +111,9 @@
     - "traefik-api"  # Hide the Traefik API itself
     - "admin-panel"  # Hide internal admin interface
     - "api*" # Hide all routers starting with "api"
-<<<<<<< HEAD
     exclude_entrypoints:
     - "*lan*"        # Hide services using entrypoints containing "lan"
     - "internal"     # Hide services using the "internal" entrypoint
-=======
->>>>>>> 51af4fed
 
   # Service overrides for display names and icons
   overrides:
