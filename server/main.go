package main

import (
	"context"
	"encoding/json"
	"fmt"
	"log"
	"net/http"
	"net/url"
	"os"
	"path/filepath"
	"regexp"
	"sort"
	"strconv"
	"strings"
	"sync"
	"text/template"
	"time"

	"github.com/PuerkitoBio/goquery"
	"github.com/lithammer/fuzzysearch/fuzzy"
	"github.com/nicksnyder/go-i18n/v2/i18n"
	"golang.org/x/text/language"
	"gopkg.in/yaml.v3"
)

// Version information set at build time
var (
	version   string
	commit    string
	buildTime string
	bundle    *i18n.Bundle
	localizer *i18n.Localizer
)

// Minimum supported configuration version
const minimumConfigVersion = "2.0"

// --- Structs ---

// TraefikRouter represents the essential fields from the Traefik API response.
type TraefikRouter struct {
	Name        string           `json:"name"`
	Rule        string           `json:"rule"`
	Service     string           `json:"service"`
	Priority    int              `json:"priority"`
	EntryPoints []string         `json:"entryPoints"`   // Added to determine the entrypoint
	TLS         *json.RawMessage `json:"tls,omitempty"` // Added to capture TLS configuration
}

// TraefikEntryPoint represents the essential fields from the Traefik Entrypoints API.
type TraefikEntryPoint struct {
	Name    string `json:"name"`
	Address string `json:"address"`
	HTTP    struct {
		TLS json.RawMessage `json:"tls"` // Use RawMessage to check for the presence of TLS configuration
	} `json:"http"`
}

// Service represents the final, processed data sent to the frontend.
type Service struct {
	Name     string `json:"Name"`
	URL      string `json:"url"`
	Priority int    `json:"priority"`
	Icon     string `json:"icon"`
}

// VersionInfo represents the application version information
type VersionInfo struct {
	Version   string `json:"version"`
	Commit    string `json:"commit"`
	BuildTime string `json:"buildTime"`
}

// ConfigStatus represents the configuration compatibility status
type ConfigStatus struct {
	ConfigVersion          string `json:"configVersion"`
	MinimumRequiredVersion string `json:"minimumRequiredVersion"`
	IsCompatible           bool   `json:"isCompatible"`
	WarningMessage         string `json:"warningMessage,omitempty"`
}

type TraefikBasicAuth struct {
	Username     string `yaml:"username"`
	Password     string `yaml:"password"`
	PasswordFile string `yaml:"password_file"`
}

type TraefikConfig struct {
	APIHost         string           `yaml:"api_host"`
	EnableBasicAuth bool             `yaml:"enable_basic_auth"`
	BasicAuth       TraefikBasicAuth `yaml:"basic_auth"`
}

type ServiceOverride struct {
	Service     string `yaml:"service"`
	DisplayName string `yaml:"display_name,omitempty"`
	Icon        string `yaml:"icon,omitempty"`
}

type ManualService struct {
	Name     string `yaml:"name"`
	URL      string `yaml:"url"`
	Icon     string `yaml:"icon,omitempty"`
	Priority int    `yaml:"priority,omitempty"`
}

type ServiceConfiguration struct {
	Exclude   []string          `yaml:"exclude"`
	Overrides []ServiceOverride `yaml:"overrides"`
	Manual    []ManualService   `yaml:"manual"`
}

type EnvironmentConfiguration struct {
	SelfhstIconURL         string        `yaml:"selfhst_icon_url"`
	SearchEngineURL        string        `yaml:"search_engine_url"`
	RefreshIntervalSeconds int           `yaml:"refresh_interval_seconds"`
	LogLevel               string        `yaml:"log_level"`
	Traefik                TraefikConfig `yaml:"traefik"`
	Language               string        `yaml:"language"`
}

type TralaConfiguration struct {
	Version     string                   `yaml:"version"`
	Environment EnvironmentConfiguration `yaml:"environment"`
	Services    ServiceConfiguration     `yaml:"services"`
}

// FrontendConfig represents the configuration data sent to the frontend
type FrontendConfig struct {
	SearchEngineURL        string `json:"searchEngineURL"`
	SearchEngineIconURL    string `json:"searchEngineIconURL"`
	RefreshIntervalSeconds int    `json:"refreshIntervalSeconds"`
}

// ApplicationStatus represents the combined status information for the application
type ApplicationStatus struct {
	Version  VersionInfo    `json:"version"`
	Config   ConfigStatus   `json:"config"`
	Frontend FrontendConfig `json:"frontend"`
}

// SelfHstIcon represents an entry in the selfh.st icons index.json.
type SelfHstIcon struct {
	Name      string `json:"Name"`
	Reference string `json:"Reference"`
	SVG       string `json:"SVG"`
	PNG       string `json:"PNG"`
	WebP      string `json:"WebP"`
	Light     string `json:"Light"`
	Dark      string `json:"Dark"`
	Category  string `json:"Category"`
	Tags      string `json:"Tags"`
	CreatedAt string `json:"CreatedAt"`
}

// --- Global Variables & Constants ---

var (
	htmlTemplate     []byte
	htmlOnce         sync.Once
	parsedTemplate   *template.Template
	selfhstIcons     []SelfHstIcon
	selfhstCacheTime time.Time
	selfhstCacheMux  sync.RWMutex
	configuration    TralaConfiguration
	// Map used to quickly map a router name to a given service override
	serviceOverrideMap map[string]ServiceOverride
	configurationMux   sync.RWMutex
	httpClient         = &http.Client{Timeout: 5 * time.Second}
	// Regex to reliably find Host and PathPrefix.
	hostRegex = regexp.MustCompile(`Host\(\s*` + "`" + `([^` + "`" + `]+)` + "`" + `\s*\)`)
	pathRegex = regexp.MustCompile(`PathPrefix\(\s*` + "`" + `([^` + "`" + `]+)` + "`" + `\s*\)`)
	// User icons
	userIcons    map[string]string // Map of icon names to file paths
	userIconsMux sync.RWMutex
	// Sorted user icon names for fuzzy matching
	sortedUserIconNames    []string
	sortedUserIconNamesMux sync.RWMutex
)

const selfhstCacheTTL = 1 * time.Hour
const selfhstAPIURL = "https://raw.githubusercontent.com/selfhst/icons/refs/heads/main/index.json"
const configurationFilePath = "/config/configuration.yml"
const defaultIcon = "" // Frontend will use a fallback if icon is empty.
const translationDir = "/app/translations"

// Global variable to track configuration compatibility status
var configCompatibilityStatus ConfigStatus

// --- Logging ---

// debugf logs a message only if LOG_LEVEL is set to "debug".
func debugf(format string, v ...interface{}) {
	if configuration.Environment.LogLevel == "debug" {
		log.Printf("DEBUG: "+format, v...)
	}
}

// --- Config & Template Loading ---

// loadHTMLTemplate reads the index.html file into memory once.
func loadHTMLTemplate(templatePath string) {
	htmlOnce.Do(func() {
		var err error
		templatePath := filepath.Join(templatePath, "index.html")
		htmlTemplate, err = os.ReadFile(templatePath)
		if err != nil {
			log.Fatalf("FATAL: Could not read index.html template at %s: %v", templatePath, err)
		}
		// Parse Template once
		//tmpl, err := template.New("index").Parse(string(htmlTemplate))
		tmpl, err := template.New("index").Funcs(template.FuncMap{"T": T}).Parse(string(htmlTemplate))
		if err != nil {
			log.Fatalf("FATAL: Could not parse index.html: %v", err)
		}
		parsedTemplate = tmpl
	})
}

// --- HTTP Helper Functions ---

<<<<<<< HEAD
// serveHTMLTemplate renders the HTML template with i18n support using go-i18n
func serveHTMLTemplate(w http.ResponseWriter, r *http.Request) {
	configurationMux.RLock()
	lang := configuration.Environment.Language
	configurationMux.RUnlock()

	// Create a localizer for the selected language
	localizer := i18n.NewLocalizer(bundle, lang)

	// Set the response content type and execute the pre-parsed template
	// Set the response content type
	w.Header().Set("Content-Type", "text/html; charset=utf-8")

	// Execute the pre-parsed template with the localization function
	err := parsedTemplate.Execute(w, map[string]interface{}{
		"T": func(id string) string {
			msg, err := localizer.Localize(&i18n.LocalizeConfig{MessageID: id})
			if err != nil {
				return id
			}
			return msg
		},
	})
	if err != nil {
		http.Error(w, "Template execution error", http.StatusInternalServerError)
	}
}

// initI18n initializes the i18n bundle and loads the appropriate translation file.
// It falls back to English if the desired language file is missing.
func initI18n() {
	const fallbackLang = "en"

	// Get the language from environment configuration
	lang := configuration.Environment.Language
	if lang == "" {
		log.Printf("Language not set - using fallback language: %s", fallbackLang)
		lang = fallbackLang
	}

	// Build the path to the translation file for the selected language
	translationFile := filepath.Join(translationDir, lang+".yaml")
	log.Printf("Attempting to load translation file: %s", translationFile)

	// Check if the translation file exists
	if _, err := os.Stat(translationFile); os.IsNotExist(err) {
		log.Printf("Translation file not found for language '%s': %s", lang, translationFile)

		// Fallback to default language if the desired file is missing
		lang = fallbackLang
		translationFile = filepath.Join(translationDir, lang+".yaml")
		log.Printf("Falling back to default translation file: %s", translationFile)

		// If fallback file is also missing, terminate the application
		if _, err := os.Stat(translationFile); os.IsNotExist(err) {
			log.Fatalf("FATAL: Fallback translation file also not found: %s", translationFile)
			return
		}
	}

	log.Printf("Language set to: %s", lang)

	// Create a new i18n bundle with the selected language
	bundle = i18n.NewBundle(language.Make(lang))

	// Register the YAML unmarshal function to read translation files
	bundle.RegisterUnmarshalFunc("yaml", yaml.Unmarshal)

	// Load the translation file into the bundle
	if _, err := bundle.LoadMessageFile(translationFile); err != nil {
		log.Fatalf("Failed to load translation file '%s': %v", translationFile, err)

		// Create a localizer for the current language
		localizer = i18n.NewLocalizer(bundle, lang)
	}
}

// T is a helper function for localization. It takes a message ID and returns the localized string.
// If the localization fails, it returns the message ID as a fallback.
func T(id string) string {
	msg, err := localizer.Localize(&i18n.LocalizeConfig{MessageID: id})
	if err != nil {
		// If localization fails, return the message ID as a fallback.
		return id
	}
	return msg
=======
// createHTTPRequestWithAuth creates an HTTP request with basic auth if enabled in configuration
func createHTTPRequestWithAuth(method, url string) (*http.Request, error) {
	return createHTTPRequestWithAuthAndContext(context.Background(), method, url)
>>>>>>> c6139754
}

// createHTTPRequestWithAuthAndContext creates an HTTP request with context and basic auth if enabled in configuration
func createHTTPRequestWithAuthAndContext(ctx context.Context, method, url string) (*http.Request, error) {
	req, err := http.NewRequestWithContext(ctx, method, url, nil)
	if err != nil {
		return nil, err
	}

	// Set basic auth option if enabled
	if configuration.Environment.Traefik.EnableBasicAuth {
		debugf("Setting basic auth")
		req.SetBasicAuth(configuration.Environment.Traefik.BasicAuth.Username, configuration.Environment.Traefik.BasicAuth.Password)
	}

	return req, nil
}

// createAndExecuteHTTPRequest creates an authenticated HTTP request, executes it, and handles common errors
// Returns the response and error, or writes an HTTP error response and returns nil
func createAndExecuteHTTPRequest(w http.ResponseWriter, method, url string) (*http.Response, error) {
	req, err := createHTTPRequestWithAuth(method, url)
	if err != nil {
		log.Printf("ERROR: Could not create request: %v", err)
		http.Error(w, "Internal server error", http.StatusInternalServerError)
		return nil, err
	}

	resp, err := httpClient.Do(req)
	if err != nil {
		log.Printf("ERROR: Could not fetch from %s: %v", url, err)
		http.Error(w, "Could not connect to API", http.StatusBadGateway)
		return nil, err
	}

	if resp.StatusCode != http.StatusOK {
		log.Printf("ERROR: API returned non-200 status: %s", resp.Status)
		http.Error(w, "Received non-200 status from API", http.StatusBadGateway)
		resp.Body.Close()
		return nil, fmt.Errorf("non-200 status: %s", resp.Status)
	}

	return resp, nil
}

// createAndExecuteHTTPRequestWithContext creates an authenticated HTTP request with context, executes it, and handles common errors
// Returns the response and error, or writes an HTTP error response and returns nil
func createAndExecuteHTTPRequestWithContext(w http.ResponseWriter, ctx context.Context, method, url string) (*http.Response, error) {
	req, err := createHTTPRequestWithAuthAndContext(ctx, method, url)
	if err != nil {
		log.Printf("ERROR: Could not create request: %v", err)
		http.Error(w, "Internal server error", http.StatusInternalServerError)
		return nil, err
	}

	resp, err := httpClient.Do(req)
	if err != nil {
		log.Printf("ERROR: Could not fetch from %s: %v", url, err)
		http.Error(w, "Could not connect to API", http.StatusBadGateway)
		return nil, err
	}

	if resp.StatusCode != http.StatusOK {
		log.Printf("ERROR: API returned non-200 status: %s", resp.Status)
		http.Error(w, "Received non-200 status from API", http.StatusBadGateway)
		resp.Body.Close()
		return nil, fmt.Errorf("non-200 status: %s", resp.Status)
	}

	return resp, nil
}

// --- Main HTTP Handlers ---

// serveHTMLTemplate serves the static index.html file, injecting environment variables.
func serveHTMLTemplate(w http.ResponseWriter, r *http.Request) {
	w.Header().Set("Content-Type", "text/html; charset=utf-8")
	w.Write(htmlTemplate)
}

// servicesHandler is the main API endpoint. It fetches, processes, and returns all service data.
func servicesHandler(w http.ResponseWriter, r *http.Request) {
	// Fetch entrypoints from the Traefik API.
	entryPointsURL := fmt.Sprintf("%s/api/entrypoints", configuration.Environment.Traefik.APIHost)
	debugf("Fetching entrypoints from Traefik API: %s", entryPointsURL)
	resp, err := createAndExecuteHTTPRequest(w, "GET", entryPointsURL)
	if err != nil {
		return // Error already handled by createAndExecuteHTTPRequest
	}
	defer resp.Body.Close()

	var entryPoints []TraefikEntryPoint
	if err := json.NewDecoder(resp.Body).Decode(&entryPoints); err != nil {
		log.Printf("ERROR: Could not decode Traefik Entrypoints API response: %v", err)
		http.Error(w, "Invalid JSON from Traefik Entrypoints API", http.StatusInternalServerError)
		return
	}
	debugf("Successfully fetched %d entrypoints from Traefik.", len(entryPoints))

	// Create a map for faster lookups.
	entryPointsMap := make(map[string]TraefikEntryPoint, len(entryPoints))
	for _, ep := range entryPoints {
		entryPointsMap[ep.Name] = ep
	}

	// 3. Fetch routers from the Traefik API.
	routersURL := fmt.Sprintf("%s/api/http/routers", configuration.Environment.Traefik.APIHost)
	debugf("Fetching routers from Traefik API: %s", routersURL)

	resp, err = createAndExecuteHTTPRequest(w, "GET", routersURL)
	if err != nil {
		return // Error already handled by createAndExecuteHTTPRequest
	}
	defer resp.Body.Close()

	var routers []TraefikRouter
	if err := json.NewDecoder(resp.Body).Decode(&routers); err != nil {
		log.Printf("ERROR: Could not decode Traefik Routers API response: %v", err)
		http.Error(w, "Invalid JSON from Traefik Routers API", http.StatusInternalServerError)
		return
	}
	debugf("Successfully fetched %d routers from Traefik.", len(routers))

	// 4. Process all routers concurrently to find their icons.
	var wg sync.WaitGroup
	serviceChan := make(chan Service, len(routers))

	for _, router := range routers {
		wg.Add(1)
		go func(r TraefikRouter) {
			defer wg.Done()
			processRouter(r, entryPointsMap, serviceChan)
		}(router)
	}

	wg.Wait()
	close(serviceChan)

	// 5. Collect results from Traefik services.
	traefikServices := make([]Service, 0, len(routers))
	for service := range serviceChan {
		traefikServices = append(traefikServices, service)
	}

	// 6. Add manual services
	manualServices := getManualServices()

	// 7. Merge and sort all services by priority
	finalServices := append(traefikServices, manualServices...)

	// Sort by priority (higher priority first)
	sort.Slice(finalServices, func(i, j int) bool {
		return finalServices[i].Priority > finalServices[j].Priority
	})

	w.Header().Set("Content-Type", "application/json")
	json.NewEncoder(w).Encode(finalServices)
}

func IsValidUrl(str string) bool {
	u, err := url.Parse(str)
	return err == nil && u.Scheme != "" && u.Host != ""
}

// healthHandler performs health checks and returns the status
func healthHandler(w http.ResponseWriter, r *http.Request) {

	// Check if the most important configuration (Traefik API host) is valid
	configurationMux.RLock()
	traefikAPIHost := configuration.Environment.Traefik.APIHost
	searchEngineURL := configuration.Environment.SearchEngineURL
	selfhstIconURL := configuration.Environment.SelfhstIconURL
	configurationMux.RUnlock()

	if traefikAPIHost == "" {
		http.Error(w, "Traefik API host is not set", http.StatusInternalServerError)
		return
	}

	// Validate SearchEngineURL
	if !IsValidUrl(searchEngineURL) {
		http.Error(w, "Search Engine URL is invalid", http.StatusInternalServerError)
		return
	}

	// Validate SelfhstIconURL
	if !IsValidUrl(selfhstIconURL) {
		http.Error(w, "Selfhst Icon URL is invalid", http.StatusInternalServerError)
		return
	}

	// Check if Traefik is reachable
	entryPointsURL := fmt.Sprintf("%s/api/entrypoints", traefikAPIHost)

	// Create a context with timeout for the health check
	ctx, cancel := context.WithTimeout(context.Background(), 5*time.Second)
	defer cancel()

	// Create and execute the request with context and auth
	resp, err := createAndExecuteHTTPRequestWithContext(w, ctx, "GET", entryPointsURL)
	if err != nil {
		return // Error already handled by createAndExecuteHTTPRequestWithContext
	}
	defer resp.Body.Close()

	// If we reach here, all checks passed
	fmt.Fprint(w, "OK")
}

// statusHandler returns combined application status information
func statusHandler(w http.ResponseWriter, r *http.Request) {
	configurationMux.RLock()
	defer configurationMux.RUnlock()

	// Get version information
	versionInfo := VersionInfo{
		Version:   version,
		Commit:    commit,
		BuildTime: buildTime,
	}

	// Get configuration status (already stored in global variable)
	configStatus := configCompatibilityStatus

	// Get frontend configuration
	searchEngineURL := configuration.Environment.SearchEngineURL
	refreshIntervalSeconds := configuration.Environment.RefreshIntervalSeconds

	// Extract service name from search engine URL and find its icon
	searchEngineIconURL := ""
	if searchEngineURL != "" {
		serviceName := extractServiceNameFromURL(searchEngineURL)
		if serviceName != "" {
			searchEngineIconURL = findBestIconURL(serviceName, searchEngineURL)
		}
	}

	frontendConfig := FrontendConfig{
		SearchEngineURL:        searchEngineURL,
		SearchEngineIconURL:    searchEngineIconURL,
		RefreshIntervalSeconds: refreshIntervalSeconds,
	}

	// Combine all status information
	status := ApplicationStatus{
		Version:  versionInfo,
		Config:   configStatus,
		Frontend: frontendConfig,
	}

	w.Header().Set("Content-Type", "application/json")
	json.NewEncoder(w).Encode(status)
}

// --- Data Processing & Icon Finding ---

// processRouter takes a raw Traefik router, finds its best icon, and sends the final Service object to a channel.
func processRouter(router TraefikRouter, entryPoints map[string]TraefikEntryPoint, ch chan<- Service) {
	routerName := strings.Split(router.Name, "@")[0]

	// Remove entrypoint name from the beginning of router name (case-insensitive)
	if len(router.EntryPoints) > 0 {
		entryPointName := router.EntryPoints[0]
		// Create the pattern to match: entrypoint name followed by a dash
		prefix := entryPointName + "-"
		// Check if router name starts with the entrypoint name (case-insensitive)
		if strings.HasPrefix(strings.ToLower(routerName), strings.ToLower(prefix)) {
			// Remove the entrypoint prefix
			routerName = routerName[len(prefix):]
			debugf("Removed entrypoint prefix '%s' from router name, new name: '%s'", prefix, routerName)
		}
	}

	serviceURL := reconstructURL(router, entryPoints)

	if serviceURL == "" {
		debugf("Could not reconstruct URL for router %s from rule: %s", routerName, router.Rule)
		return
	}

	// Check if this router should be excluded
	if isExcluded(routerName) {
		debugf("Excluding router: %s", routerName)
		return
	}

	// Check if this is the Traefik API service and exclude it
	traefikAPIHost := configuration.Environment.Traefik.APIHost
	if traefikAPIHost != "" {
		if !strings.HasPrefix(traefikAPIHost, "http") {
			traefikAPIHost = "http://" + traefikAPIHost
		}
		apiURL := traefikAPIHost + "/api"
		if serviceURL == apiURL {
			debugf("Excluding router %s because it's the Traefik API service", routerName)
			return
		}
	}

	// Get display name override if available
	displayName := getDisplayNameOverride(routerName)
	if displayName == "" {
		displayName = routerName
	}

	debugf("Processing router: %s (display: %s), URL: %s", routerName, displayName, serviceURL)
	iconURL := findBestIconURL(displayName, serviceURL)

	ch <- Service{
		Name:     displayName,
		URL:      serviceURL,
		Priority: router.Priority,
		Icon:     iconURL,
	}
}

// findBestIconURL tries all icon-finding methods in order of priority.
func findBestIconURL(routerName, serviceURL string) string {
	routerNameReplaced := strings.ReplaceAll(routerName, " ", "-")

	// Priority 1: Check user-defined overrides.
	if iconValue := checkOverrides(routerName); iconValue != "" {
		// Check if it's a full URL
		if strings.HasPrefix(iconValue, "http://") || strings.HasPrefix(iconValue, "https://") {
			debugf("[%s] Found icon via override (full URL): %s", routerName, iconValue)
			return iconValue
		}

		// Check if it's a filename with valid extension
		ext := filepath.Ext(iconValue)
		if ext == ".png" || ext == ".svg" || ext == ".webp" {
			url := configuration.Environment.SelfhstIconURL + strings.TrimPrefix(ext, ".") + "/" + strings.ToLower(iconValue)
			debugf("[%s] Found icon via override (filename): %s", routerName, url)
			return url
		}

		// Fallback to default behavior if extension is not valid
		url := configuration.Environment.SelfhstIconURL + "png/" + iconValue
		debugf("[%s] Found icon via override (fallback): %s", routerName, url)
		return url
	}

	// Priority 2: Check user icons
	if iconPath := findUserIcon(routerNameReplaced); iconPath != "" {
		// For user icons, we return the URL that can be served by the application
		debugf("[%s] Found icon via user icons (fuzzy search): %s", routerNameReplaced, iconPath)
		return iconPath
	}

	// Priority 3: Fuzzy search against selfh.st icons
	if iconURL := findSelfHstIcon(routerNameReplaced); iconURL != "" {
		debugf("[%s] Found icon via fuzzy search: %s", routerNameReplaced, iconURL)
		return iconURL
	}

	// Priority 4: Check for /favicon.ico.
	if iconURL := findFavicon(serviceURL); iconURL != "" {
		debugf("[%s] Found icon via /favicon.ico: %s", routerName, iconURL)
		return iconURL
	}

	// Priority 5: Parse service's HTML for a <link> tag.
	if iconURL := findHTMLIcon(serviceURL); iconURL != "" {
		debugf("[%s] Found icon via HTML parsing: %s", routerName, iconURL)
		return iconURL
	}

	debugf("[%s] No icon found, will use fallback.", routerName)
	return defaultIcon
}

// --- Icon Finding Helper Methods ---

// checkOverrides looks for a router name in the loaded config file.
func checkOverrides(routerName string) string {
	configurationMux.RLock()
	defer configurationMux.RUnlock()

	if override, ok := serviceOverrideMap[routerName]; ok {
		return override.Icon
	}
	return ""
}

// getDisplayNameOverride looks for a router name in the loaded config file.
func getDisplayNameOverride(routerName string) string {
	configurationMux.RLock()
	defer configurationMux.RUnlock()

	if override, ok := serviceOverrideMap[routerName]; ok {
		return override.DisplayName
	}
	return ""
}

// isExcluded checks if a router name is in the exclude list.
// Supports wildcard patterns (*, ?) and logs invalid patterns.
func isExcluded(routerName string) bool {
	configurationMux.RLock()
	defer configurationMux.RUnlock()

	for _, exclude := range configuration.Services.Exclude {
		match, err := filepath.Match(exclude, routerName)
		if err != nil {
			// Log invalid pattern so it is visible in docker logs
			log.Printf("WARNING: invalid exclude pattern %q: %v", exclude, err)
			continue
		}
		if match {
			return true
		}
	}
	return false
}

// findSelfHstIcon performs a fuzzy search.
func findSelfHstIcon(routerName string) string {
	icons, err := getSelfHstIconNames()
	if err != nil {
		log.Printf("ERROR: Could not get selfh.st icon list for fuzzy search: %v", err)
		return ""
	}

	// Extract reference names for fuzzy matching
	references := make([]string, len(icons))
	for i, icon := range icons {
		references[i] = icon.Reference
	}

	matches := fuzzy.FindFold(routerName, references)
	if len(matches) > 0 {
		// Find the matching icon to determine the best extension
		for _, icon := range icons {
			if icon.Reference == matches[0] {
				// Prefer SVG if available
				if icon.SVG == "Yes" {
					return fmt.Sprintf(configuration.Environment.SelfhstIconURL+"svg/%s.svg", icon.Reference)
				}
				// Fallback to PNG
				return fmt.Sprintf(configuration.Environment.SelfhstIconURL+"png/%s.png", icon.Reference)
			}
		}
	}
	return ""
}

// findFavicon checks for the existence of /favicon.ico.
func findFavicon(serviceURL string) string {
	u, err := url.Parse(serviceURL)
	if err != nil {
		return ""
	}
	faviconURL := fmt.Sprintf("%s://%s/favicon.ico", u.Scheme, u.Host)
	if isValidImageURL(faviconURL) {
		return faviconURL
	}
	return ""
}

// findHTMLIcon fetches and parses the service's HTML.
func findHTMLIcon(serviceURL string) string {
	resp, err := httpClient.Get(serviceURL)
	if err != nil {
		return ""
	}
	defer resp.Body.Close()
	if resp.StatusCode != http.StatusOK {
		return ""
	}
	doc, err := goquery.NewDocumentFromReader(resp.Body)
	if err != nil {
		return ""
	}
	selectors := []string{"link[rel='apple-touch-icon']", "link[rel='icon']"}
	for _, selector := range selectors {
		if iconPath, exists := doc.Find(selector).Attr("href"); exists {
			absoluteIconURL, err := resolveURL(serviceURL, iconPath)
			if err == nil && isValidImageURL(absoluteIconURL) {
				return absoluteIconURL
			}
		}
	}
	return ""
}

// isValidImageURL performs a HEAD request to check if a URL points to a valid image.
func isValidImageURL(url string) bool {
	resp, err := httpClient.Head(url)
	if err != nil {
		return false
	}
	defer resp.Body.Close()
	contentType := resp.Header.Get("Content-Type")
	return resp.StatusCode == http.StatusOK && strings.HasPrefix(contentType, "image/")
}

// scanUserIcons scans the user icon directory and builds a map of icon names to file paths
func scanUserIcons() error {
	userIconsMux.Lock()
	defer userIconsMux.Unlock()

	// Initialize the map
	userIcons = make(map[string]string)

	// Check if the directory exists
	if _, err := os.Stat("/icons"); os.IsNotExist(err) {
		debugf("User icons directory does not exist: %s", "/icons")
		return nil
	}

	log.Println("Scanning user icons directory...")

	// Walk the directory to find all image files
	err := filepath.Walk("/icons", func(path string, info os.FileInfo, err error) error {
		if err != nil {
			return err
		}

		// Skip directories
		if info.IsDir() {
			return nil
		}

		// Check if it's an image file
		ext := strings.ToLower(filepath.Ext(path))
		if ext == ".png" || ext == ".jpg" || ext == ".jpeg" || ext == ".svg" || ext == ".webp" || ext == ".gif" {
			// Get the base name without extension as the icon name
			iconName := strings.ToLower(strings.TrimSuffix(info.Name(), ext))
			userIcons[iconName] = path
			debugf("Found user icon: %s -> %s", iconName, path)
		}

		return nil
	})

	if err != nil {
		return err
	}

	// Sort the icons using a multi-level approach for the best fuzzy search results.
	// 1. Primary sort: by length (shortest first). This prioritizes base names over variants
	//    (e.g., "proxmox" over "proxmox-helper-scripts").
	// 2. Secondary sort: alphabetically. This provides a stable order for names of the same length.
	iconNames := make([]string, 0, len(userIcons))
	for name := range userIcons {
		iconNames = append(iconNames, name)
	}
	sort.Slice(iconNames, func(i, j int) bool {
		lenI := len(iconNames[i])
		lenJ := len(iconNames[j])
		if lenI != lenJ {
			return lenI < lenJ
		}
		return iconNames[i] < iconNames[j]
	})

	// Store the sorted icon names in our global variable for use in fuzzy matching
	sortedUserIconNamesMux.Lock()
	sortedUserIconNames = iconNames
	sortedUserIconNamesMux.Unlock()

	log.Printf("Successfully scanned user icons directory. Found %d icons.", len(userIcons))
	return nil
}

// findUserIcon performs a fuzzy search against user icons
func findUserIcon(routerName string) string {
	userIconsMux.RLock()
	defer userIconsMux.RUnlock()

	// If no user icons are loaded, return empty
	if len(userIcons) == 0 {
		return ""
	}

	// Use precomputed sorted icon names for fuzzy matching
	sortedUserIconNamesMux.RLock()
	iconNames := sortedUserIconNames
	sortedUserIconNamesMux.RUnlock()

	// Perform fuzzy search
	matches := fuzzy.FindFold(routerName, iconNames)
	if len(matches) > 0 {
		// Return the path of the best match
		if path, ok := userIcons[matches[0]]; ok {
			// Convert file path to URL that can be served by the application
			// The path will be something like "/icons/myicon.png"
			// We want to serve it from "/icons/myicon.png"
			debugf("[%s] Found user icon via fuzzy search: %s -> %s", routerName, matches[0], path)
			return path
		}
	}

	return ""
}

// --- Caching & Utility ---

// getSelfHstIconNames fetches the list of icons from the selfh.st index.json and caches it.
func getSelfHstIconNames() ([]SelfHstIcon, error) {
	selfhstCacheMux.RLock()
	if time.Since(selfhstCacheTime) < selfhstCacheTTL && len(selfhstIcons) > 0 {
		selfhstCacheMux.RUnlock()
		return selfhstIcons, nil
	}
	selfhstCacheMux.RUnlock()

	selfhstCacheMux.Lock()
	defer selfhstCacheMux.Unlock()
	// Double-check after acquiring the lock
	if time.Since(selfhstCacheTime) < selfhstCacheTTL && len(selfhstIcons) > 0 {
		return selfhstIcons, nil
	}

	log.Println("Refreshing selfh.st icon cache from index.json...")
	req, _ := http.NewRequestWithContext(context.Background(), "GET", selfhstAPIURL, nil)
	req.Header.Set("User-Agent", "TraLa-Dashboard-App")

	resp, err := httpClient.Do(req)
	if err != nil {
		return nil, err
	}
	defer resp.Body.Close()

	var icons []SelfHstIcon
	if err := json.NewDecoder(resp.Body).Decode(&icons); err != nil {
		return nil, err
	}

	// Sort the icons using a multi-level approach for the best fuzzy search results.
	// 1. Primary sort: by length (shortest first). This prioritizes base names over variants
	//    (e.g., "proxmox" over "proxmox-helper-scripts").
	// 2. Secondary sort: alphabetically. This provides a stable order for names of the same length.
	sort.Slice(icons, func(i, j int) bool {
		lenI := len(icons[i].Reference)
		lenJ := len(icons[j].Reference)
		if lenI != lenJ {
			return lenI < lenJ
		}
		return icons[i].Reference < icons[j].Reference
	})

	selfhstIcons = icons
	selfhstCacheTime = time.Now()
	log.Printf("Successfully cached %d icons.", len(selfhstIcons))
	return selfhstIcons, nil
}

// determineProtocol determines the correct protocol (http/https) for a service
// based on TLS configuration in both router and entrypoint.
func determineProtocol(router TraefikRouter, entryPoint TraefikEntryPoint) string {
	// Primary method: Check router TLS configuration (highest priority)
	// This is the most reliable indicator of whether a service should use HTTPS
	if router.TLS != nil {
		tlsStr := string(*router.TLS)
		// Check for non-empty, non-null TLS configuration
		if tlsStr != "null" && tlsStr != "{}" && tlsStr != "" {
			return "https"
		}
	}

	// Secondary method: Check entrypoint TLS configuration
	// The TLS field is a json.RawMessage, so we need to check various possible values
	if entryPoint.HTTP.TLS != nil {
		tlsStr := string(entryPoint.HTTP.TLS)
		// Check for non-empty, non-null TLS configuration
		if tlsStr != "null" && tlsStr != "{}" && tlsStr != "" {
			return "https"
		}
	}

	// Default to HTTP
	return "http"
}

// reconstructURL extracts the base URL from a Traefik rule and determines the protocol and port
// based on the router's entrypoint.
func reconstructURL(router TraefikRouter, entryPoints map[string]TraefikEntryPoint) string {
	// Find the hostname using regex. This is more reliable than splitting.
	hostMatches := hostRegex.FindStringSubmatch(router.Rule)
	if len(hostMatches) < 2 {
		return "" // No Host(`...`) found, cannot proceed.
	}
	hostname := hostMatches[1]

	// Find an optional PathPrefix.
	path := ""
	pathMatches := pathRegex.FindStringSubmatch(router.Rule)
	if len(pathMatches) >= 2 {
		path = pathMatches[1]
	}

	// Clean up the path.
	if path != "" && !strings.HasPrefix(path, "/") {
		path = "/" + path
	}
	path = strings.TrimSuffix(path, "/")

	// Determine protocol and port via the entrypoint.
	if len(router.EntryPoints) == 0 {
		debugf("[%s] Router has no entrypoints defined. Cannot determine URL.", router.Name)
		return ""
	}
	entryPointName := router.EntryPoints[0] // Use the first specified entrypoint
	entryPoint, ok := entryPoints[entryPointName]
	if !ok {
		debugf("[%s] Entrypoint '%s' not found in Traefik configuration.", router.Name, entryPointName)
		return ""
	}

	// Use the enhanced protocol detection logic
	protocol := determineProtocol(router, entryPoint)

	// Address is in the format ":port"
	port := strings.TrimPrefix(entryPoint.Address, ":")

	// Omit the port if it's the default for the protocol.
	if (protocol == "http" && port == "80") || (protocol == "https" && port == "443") {
		return fmt.Sprintf("%s://%s%s", protocol, hostname, path)
	}

	return fmt.Sprintf("%s://%s%s:%s", protocol, hostname, path, port)
}

func resolveURL(baseURL string, path string) (string, error) {
	base, err := url.Parse(baseURL)
	if err != nil {
		return "", err
	}
	ref, err := url.Parse(path)
	if err != nil {
		return "", err
	}
	return base.ResolveReference(ref).String(), nil
}

// extractServiceNameFromURL extracts the service name from a search engine URL
func extractServiceNameFromURL(searchURL string) string {
	parsedURL, err := url.Parse(searchURL)
	if err != nil {
		return ""
	}

	hostname := parsedURL.Hostname()
	if hostname == "" {
		return ""
	}

	// Remove common TLDs and extract the main domain name
	parts := strings.Split(hostname, ".")
	if len(parts) < 2 {
		return hostname
	}

	// Use the second-level domain (e.g., "example" from "www.example.com")
	if len(parts) >= 2 {
		return parts[len(parts)-2]
	}

	return hostname
}

// getManualServices processes manually configured services and returns them as Service objects
func getManualServices() []Service {
	configurationMux.RLock()
	defer configurationMux.RUnlock()

	manualServices := make([]Service, 0, len(configuration.Services.Manual))

	for _, manualService := range configuration.Services.Manual {
		// Validate URL
		if !IsValidUrl(manualService.URL) {
			log.Printf("Warning: Invalid URL for manual service '%s': %s", manualService.Name, manualService.URL)
			continue
		}

		// Find icon using the same logic as for Traefik services
		iconURL := manualService.Icon
		if iconURL == "" {
			// If no icon is specified, try to find one automatically
			iconURL = findBestIconURL(manualService.Name, manualService.URL)
		} else {
			// If icon is specified, check if it's a full URL or just a filename
			if !strings.HasPrefix(iconURL, "http://") && !strings.HasPrefix(iconURL, "https://") {
				// Check if it's a filename with valid extension
				ext := filepath.Ext(iconURL)
				if ext == ".png" || ext == ".svg" || ext == ".webp" {
					iconURL = configuration.Environment.SelfhstIconURL + strings.TrimPrefix(ext, ".") + "/" + strings.ToLower(iconURL)
				} else {
					// Fallback to default behavior if extension is not valid
					iconURL = configuration.Environment.SelfhstIconURL + "png/" + iconURL
				}
			}
		}

		// Default priority if not specified
		priority := manualService.Priority
		if priority == 0 {
			priority = 50 // Default priority for manual services
		}

		service := Service{
			Name:     manualService.Name,
			URL:      manualService.URL,
			Priority: priority,
			Icon:     iconURL,
		}

		manualServices = append(manualServices, service)
		debugf("Added manual service: %s (URL: %s, Icon: %s, Priority: %d)",
			manualService.Name, manualService.URL, iconURL, priority)
	}

	return manualServices
}

// compareVersions compares two version strings using semantic versioning
// Returns -1 if v1 < v2, 0 if v1 == v2, 1 if v1 > v2
func compareVersions(v1, v2 string) int {
	// Normalize versions by ensuring they have 3 components (major.minor.patch)
	normalizeVersion := func(v string) []int {
		parts := strings.Split(v, ".")
		result := make([]int, 3)
		for i := 0; i < 3; i++ {
			if i < len(parts) {
				if num, err := strconv.Atoi(parts[i]); err == nil {
					result[i] = num
				}
			}
			// Missing parts default to 0
		}
		return result
	}

	v1Parts := normalizeVersion(v1)
	v2Parts := normalizeVersion(v2)

	for i := 0; i < 3; i++ {
		if v1Parts[i] < v2Parts[i] {
			return -1
		} else if v1Parts[i] > v2Parts[i] {
			return 1
		}
	}
	return 0
}

// validateBasicAuthPassword checks if the basic auth password is configured using only one method
func validateBasicAuthPassword(config TraefikConfig) string {
	// If basic auth is not enabled, no validation needed
	if !config.EnableBasicAuth {
		return ""
	}

	// Count the number of password sources that are set
	passwordSources := 0

	// Check config file password
	if config.BasicAuth.Password != "" {
		passwordSources++
	}

	// Check config file password file
	if config.BasicAuth.PasswordFile != "" {
		passwordSources++
	}

	// Check environment variable password
	if os.Getenv("TRAEFIK_BASIC_AUTH_PASSWORD") != "" {
		passwordSources++
	}

	// Check environment variable password file
	if os.Getenv("TRAEFIK_BASIC_AUTH_PASSWORD_FILE") != "" {
		passwordSources++
	}

	// If more than one password source is configured, it's a warning
	if passwordSources > 1 {
		return "Basic auth password is configured using multiple methods. Please use only one method: either password in config file, password file, or environment variable."
	}

	return ""
}

// validateConfigVersion checks if the configuration version is compatible
func validateConfigVersion(configVersion string, basicAuthWarning string) ConfigStatus {
	status := ConfigStatus{
		ConfigVersion:          configVersion,
		MinimumRequiredVersion: minimumConfigVersion,
		IsCompatible:           true,
	}

	// Check if configuration version is specified
	if configVersion == "" {
		status.IsCompatible = false
		status.WarningMessage = "No configuration version specified. Please add 'version: X.Y' to your configuration file."
		return status
	}

	// Compare versions
	if compareVersions(configVersion, minimumConfigVersion) < 0 {
		status.IsCompatible = false
		status.WarningMessage = fmt.Sprintf("Configuration version %s is below the minimum required version %s. Some configuration options may be ignored.", configVersion, minimumConfigVersion)
	}

	// Merge with basic auth warning if present
	if basicAuthWarning != "" {
		// If there's already a warning message, append to it
		if status.WarningMessage != "" {
			status.WarningMessage += " " + basicAuthWarning
		} else {
			status.WarningMessage = basicAuthWarning
		}
	}

	return status
}

func loadConfiguration() {
	configurationMux.Lock()
	defer configurationMux.Unlock()

	// Step 1: defaults
	config := TralaConfiguration{
		Version: "",
		Environment: EnvironmentConfiguration{
			SelfhstIconURL:         "https://cdn.jsdelivr.net/gh/selfhst/icons/",
			SearchEngineURL:        "https://www.google.com/search?q=",
			RefreshIntervalSeconds: 30,
			LogLevel:               "info",
			Traefik: TraefikConfig{
				APIHost:         "",
				EnableBasicAuth: false,
				BasicAuth: TraefikBasicAuth{
					Username:     "",
					Password:     "",
					PasswordFile: "",
				},
			},
		},
		Services: ServiceConfiguration{
			Exclude:   make([]string, 0),
			Overrides: make([]ServiceOverride, 0),
			Manual:    make([]ManualService, 0),
		},
	}

	// Step 2: configuration file
	data, err := os.ReadFile(configurationFilePath)
	if err != nil {
		if os.IsNotExist(err) {
			log.Printf("Info: No configuration file found at %s. Using defaults + env vars.", configurationFilePath)
			config.Version = minimumConfigVersion // Set to minimum required if no config file
		} else {
			log.Printf("Warning: Could not read configuration file at %s: %v", configurationFilePath, err)
		}
	} else {
		if err := yaml.Unmarshal(data, &config); err != nil {
			log.Printf("Warning: Could not parse configuration file %s: %v", configurationFilePath, err)
		}
	}

	// Step 3: validate basic auth password configuration before environment overrides
	// This ensures we check both the original config values and environment variables
	basicAuthWarning := validateBasicAuthPassword(config.Environment.Traefik)
	if basicAuthWarning != "" {
		log.Printf("WARNING: %s", basicAuthWarning)
	}

	// Step 4: environment overrides
	if v := os.Getenv("SELFHST_ICON_URL"); v != "" {
		config.Environment.SelfhstIconURL = v
	}
	if v := os.Getenv("SEARCH_ENGINE_URL"); v != "" {
		config.Environment.SearchEngineURL = v
	}
	if v := os.Getenv("REFRESH_INTERVAL_SECONDS"); v != "" {
		if num, err := strconv.Atoi(v); err == nil && num > 0 {
			config.Environment.RefreshIntervalSeconds = num
		} else {
			log.Printf("Warning: Invalid REFRESH_INTERVAL_SECONDS '%s', using %d", v, config.Environment.RefreshIntervalSeconds)
		}
	}
	if v := os.Getenv("TRAEFIK_API_HOST"); v != "" {
		config.Environment.Traefik.APIHost = v
	}
	if v := os.Getenv("TRAEFIK_BASIC_AUTH_USERNAME"); v != "" {
		config.Environment.Traefik.BasicAuth.Username = v
	}
	if v := os.Getenv("TRAEFIK_BASIC_AUTH_PASSWORD"); v != "" {
		config.Environment.Traefik.BasicAuth.Password = v
	}
	if v := os.Getenv("TRAEFIK_BASIC_AUTH_PASSWORD_FILE"); v != "" {
		config.Environment.Traefik.BasicAuth.PasswordFile = v
	}
	if v := os.Getenv("LOG_LEVEL"); v != "" {
		config.Environment.LogLevel = v
	}
	if v := os.Getenv("LANGUAGE"); v != "" {
		config.Environment.Language = v
	}

	// Step 5: post-processing / validation
	if config.Environment.Traefik.APIHost == "" {
		log.Printf("ERROR: Traefik API host is not set. Provide via env var or config file.")
		os.Exit(1)
	}
	if !strings.HasPrefix(config.Environment.Traefik.APIHost, "http://") && !strings.HasPrefix(config.Environment.Traefik.APIHost, "https://") {
		config.Environment.Traefik.APIHost = "http://" + config.Environment.Traefik.APIHost
	}
	if !strings.HasSuffix(config.Environment.SelfhstIconURL, "/") {
		config.Environment.SelfhstIconURL += "/"
	}

	if config.Environment.Traefik.EnableBasicAuth {
		if config.Environment.Traefik.BasicAuth.Username == "" || (config.Environment.Traefik.BasicAuth.Password == "" && config.Environment.Traefik.BasicAuth.PasswordFile == "") {
			log.Printf("ERROR: Basic auth is enabled, but basic auth username, password or password file is not set!")
			os.Exit(1)
		}
		if config.Environment.Traefik.BasicAuth.Password != "" && config.Environment.Traefik.BasicAuth.PasswordFile != "" {
			log.Printf("WARNING: Basic auth password and password file is set, content of file will take precedence over password!")
		}
	}

	passwordFilePath := config.Environment.Traefik.BasicAuth.PasswordFile
	if config.Environment.Traefik.EnableBasicAuth && passwordFilePath != "" {
		data, err := os.ReadFile(passwordFilePath)
		if err != nil {
			if os.IsNotExist(err) {
				log.Printf("ERROR: No password file found at %s for basic auth.", passwordFilePath)
				os.Exit(1)
			} else {
				log.Printf("ERROR: Could not read password file at %s: %v", passwordFilePath, err)
				os.Exit(1)
			}
		} else {
			config.Environment.Traefik.BasicAuth.Password = string(data)
		}
	}

	// Build map that maps a router name to a ServiceOverride for fast lookups
	serviceOverrideMap = make(map[string]ServiceOverride, len(config.Services.Overrides))
	for _, o := range config.Services.Overrides {
		serviceOverrideMap[o.Service] = o
	}

	log.Printf("Loaded %d service excludes from %s", len(config.Services.Exclude), configurationFilePath)
	log.Printf("Loaded %d service overrides from %s", len(config.Services.Overrides), configurationFilePath)

	// Validate configuration version (without basic auth validation since we already did it above)
	configCompatibilityStatus = validateConfigVersion(config.Version, basicAuthWarning)
	if !configCompatibilityStatus.IsCompatible {
		log.Printf("WARNING: %s", configCompatibilityStatus.WarningMessage)
	}

	configuration = config

	if config.Environment.LogLevel == "debug" {
		debugf("Using effective configuration:")
		out, err := yaml.Marshal(config)
		if err != nil {
			fmt.Printf("Failed to marshal configuration: %v\n", err)
			return
		}
		fmt.Println(string(out))
	}
}

// --- Main Application Setup ---
func main() {
	loadConfiguration()
	initI18n()
	const templatePath = "template"
	loadHTMLTemplate(templatePath)

	const staticPath = "static"

	// Pre-warm the caches in the background
	go getSelfHstIconNames() // Pre-warm the selfh.st icon cache
	go func() {
		if err := scanUserIcons(); err != nil {
			log.Printf("Warning: Could not scan user icons directory: %v", err)
		}
	}() // Pre-warm the user icons cache

	mux := http.NewServeMux()
	mux.HandleFunc("/api/services", servicesHandler)
	mux.HandleFunc("/api/status", statusHandler)
	mux.HandleFunc("/api/health", healthHandler)
	mux.Handle("/static/", http.StripPrefix("/static/", http.FileServer(http.Dir(staticPath))))
	mux.Handle("/icons/", http.StripPrefix("/icons/", http.FileServer(http.Dir("/icons"))))
	mux.HandleFunc("/", serveHTMLTemplate)

	log.Println("Starting server on :8080...")
	if err := http.ListenAndServe(":8080", mux); err != nil {
		log.Fatalf("Failed to start server: %v", err)
	}
}<|MERGE_RESOLUTION|>--- conflicted
+++ resolved
@@ -220,7 +220,83 @@
 
 // --- HTTP Helper Functions ---
 
-<<<<<<< HEAD
+// createHTTPRequestWithAuth creates an HTTP request with basic auth if enabled in configuration
+func createHTTPRequestWithAuth(method, url string) (*http.Request, error) {
+	return createHTTPRequestWithAuthAndContext(context.Background(), method, url)
+}
+
+// createHTTPRequestWithAuthAndContext creates an HTTP request with context and basic auth if enabled in configuration
+func createHTTPRequestWithAuthAndContext(ctx context.Context, method, url string) (*http.Request, error) {
+	req, err := http.NewRequestWithContext(ctx, method, url, nil)
+	if err != nil {
+		return nil, err
+	}
+
+	// Set basic auth option if enabled
+	if configuration.Environment.Traefik.EnableBasicAuth {
+		debugf("Setting basic auth")
+		req.SetBasicAuth(configuration.Environment.Traefik.BasicAuth.Username, configuration.Environment.Traefik.BasicAuth.Password)
+	}
+
+	return req, nil
+}
+
+// createAndExecuteHTTPRequest creates an authenticated HTTP request, executes it, and handles common errors
+// Returns the response and error, or writes an HTTP error response and returns nil
+func createAndExecuteHTTPRequest(w http.ResponseWriter, method, url string) (*http.Response, error) {
+	req, err := createHTTPRequestWithAuth(method, url)
+	if err != nil {
+		log.Printf("ERROR: Could not create request: %v", err)
+		http.Error(w, "Internal server error", http.StatusInternalServerError)
+		return nil, err
+	}
+
+	resp, err := httpClient.Do(req)
+	if err != nil {
+		log.Printf("ERROR: Could not fetch from %s: %v", url, err)
+		http.Error(w, "Could not connect to API", http.StatusBadGateway)
+		return nil, err
+	}
+
+	if resp.StatusCode != http.StatusOK {
+		log.Printf("ERROR: API returned non-200 status: %s", resp.Status)
+		http.Error(w, "Received non-200 status from API", http.StatusBadGateway)
+		resp.Body.Close()
+		return nil, fmt.Errorf("non-200 status: %s", resp.Status)
+	}
+
+	return resp, nil
+}
+
+// createAndExecuteHTTPRequestWithContext creates an authenticated HTTP request with context, executes it, and handles common errors
+// Returns the response and error, or writes an HTTP error response and returns nil
+func createAndExecuteHTTPRequestWithContext(w http.ResponseWriter, ctx context.Context, method, url string) (*http.Response, error) {
+	req, err := createHTTPRequestWithAuthAndContext(ctx, method, url)
+	if err != nil {
+		log.Printf("ERROR: Could not create request: %v", err)
+		http.Error(w, "Internal server error", http.StatusInternalServerError)
+		return nil, err
+	}
+
+	resp, err := httpClient.Do(req)
+	if err != nil {
+		log.Printf("ERROR: Could not fetch from %s: %v", url, err)
+		http.Error(w, "Could not connect to API", http.StatusBadGateway)
+		return nil, err
+	}
+
+	if resp.StatusCode != http.StatusOK {
+		log.Printf("ERROR: API returned non-200 status: %s", resp.Status)
+		http.Error(w, "Received non-200 status from API", http.StatusBadGateway)
+		resp.Body.Close()
+		return nil, fmt.Errorf("non-200 status: %s", resp.Status)
+	}
+
+	return resp, nil
+}
+
+// --- Main HTTP Handlers ---
+
 // serveHTMLTemplate renders the HTML template with i18n support using go-i18n
 func serveHTMLTemplate(w http.ResponseWriter, r *http.Request) {
 	configurationMux.RLock()
@@ -307,89 +383,6 @@
 		return id
 	}
 	return msg
-=======
-// createHTTPRequestWithAuth creates an HTTP request with basic auth if enabled in configuration
-func createHTTPRequestWithAuth(method, url string) (*http.Request, error) {
-	return createHTTPRequestWithAuthAndContext(context.Background(), method, url)
->>>>>>> c6139754
-}
-
-// createHTTPRequestWithAuthAndContext creates an HTTP request with context and basic auth if enabled in configuration
-func createHTTPRequestWithAuthAndContext(ctx context.Context, method, url string) (*http.Request, error) {
-	req, err := http.NewRequestWithContext(ctx, method, url, nil)
-	if err != nil {
-		return nil, err
-	}
-
-	// Set basic auth option if enabled
-	if configuration.Environment.Traefik.EnableBasicAuth {
-		debugf("Setting basic auth")
-		req.SetBasicAuth(configuration.Environment.Traefik.BasicAuth.Username, configuration.Environment.Traefik.BasicAuth.Password)
-	}
-
-	return req, nil
-}
-
-// createAndExecuteHTTPRequest creates an authenticated HTTP request, executes it, and handles common errors
-// Returns the response and error, or writes an HTTP error response and returns nil
-func createAndExecuteHTTPRequest(w http.ResponseWriter, method, url string) (*http.Response, error) {
-	req, err := createHTTPRequestWithAuth(method, url)
-	if err != nil {
-		log.Printf("ERROR: Could not create request: %v", err)
-		http.Error(w, "Internal server error", http.StatusInternalServerError)
-		return nil, err
-	}
-
-	resp, err := httpClient.Do(req)
-	if err != nil {
-		log.Printf("ERROR: Could not fetch from %s: %v", url, err)
-		http.Error(w, "Could not connect to API", http.StatusBadGateway)
-		return nil, err
-	}
-
-	if resp.StatusCode != http.StatusOK {
-		log.Printf("ERROR: API returned non-200 status: %s", resp.Status)
-		http.Error(w, "Received non-200 status from API", http.StatusBadGateway)
-		resp.Body.Close()
-		return nil, fmt.Errorf("non-200 status: %s", resp.Status)
-	}
-
-	return resp, nil
-}
-
-// createAndExecuteHTTPRequestWithContext creates an authenticated HTTP request with context, executes it, and handles common errors
-// Returns the response and error, or writes an HTTP error response and returns nil
-func createAndExecuteHTTPRequestWithContext(w http.ResponseWriter, ctx context.Context, method, url string) (*http.Response, error) {
-	req, err := createHTTPRequestWithAuthAndContext(ctx, method, url)
-	if err != nil {
-		log.Printf("ERROR: Could not create request: %v", err)
-		http.Error(w, "Internal server error", http.StatusInternalServerError)
-		return nil, err
-	}
-
-	resp, err := httpClient.Do(req)
-	if err != nil {
-		log.Printf("ERROR: Could not fetch from %s: %v", url, err)
-		http.Error(w, "Could not connect to API", http.StatusBadGateway)
-		return nil, err
-	}
-
-	if resp.StatusCode != http.StatusOK {
-		log.Printf("ERROR: API returned non-200 status: %s", resp.Status)
-		http.Error(w, "Received non-200 status from API", http.StatusBadGateway)
-		resp.Body.Close()
-		return nil, fmt.Errorf("non-200 status: %s", resp.Status)
-	}
-
-	return resp, nil
-}
-
-// --- Main HTTP Handlers ---
-
-// serveHTMLTemplate serves the static index.html file, injecting environment variables.
-func serveHTMLTemplate(w http.ResponseWriter, r *http.Request) {
-	w.Header().Set("Content-Type", "text/html; charset=utf-8")
-	w.Write(htmlTemplate)
 }
 
 // servicesHandler is the main API endpoint. It fetches, processes, and returns all service data.
